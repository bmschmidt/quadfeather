import pyarrow as pa
from pyarrow import parquet as pq, feather, json as pajson, csv, ipc
from pathlib import Path
<<<<<<< HEAD
from typing import DefaultDict, Dict, List, Tuple, Set, Optional, Iterable, Callable
from abc import ABC, abstractmethod


class Ingester(ABC):
    def __init__(
        self,
        files: List[Path] = [],
        batch_size: int = 1024 * 1024 * 1024,
        columns: Optional[List[str]] = None,
        destructive: bool = False,
    ):
        # Allow iteration over a st
        # queue_size: maximum bytes in an insert chunk.
        self.files = files
=======
from typing import DefaultDict, Dict, List, Tuple, Set, Optional

class Ingester:
  def __init__(self, files : List[Path], batch_size : int = 1024 * 1024 * 1024, columns = None, destructive = False):
    # Allow iteration over a st
    # queue_size: maximum bytes in an insert chunk.
    self.files = files
    self.queue = []
    self.columns = columns
    self.batch_size = batch_size
    self.destructive = destructive
  def __iter__(self):
    queue_length = 0
    for batch in self.batches():
      self.queue.append(batch)
      queue_length = queue_length + batch.nbytes
      if queue_length > self.batch_size:
        tb = pa.Table.from_batches(batches=self.queue)
        yield tb.combine_chunks()
>>>>>>> 6336d068
        self.queue = []
        self.columns = columns
        self.batch_size = batch_size
        self.destructive = destructive

    def __iter__(self):
        queue_length = 0
        for batch in self.batches():
            self.queue.append(batch)
            queue_length = queue_length + batch.nbytes
            if queue_length > self.batch_size:
                tb = pa.Table.from_batches(batches=self.queue)
                yield tb.combine_chunks()
                self.queue = []
                queue_length = 0
        if len(self.queue) > 0:
            tb = pa.Table.from_batches(batches=self.queue)
            yield tb.combine_chunks()

    @abstractmethod
    def batches() -> Iterable[pa.RecordBatch]:
        pass


class BatchIngester(Ingester):
    """
    consumes a stream of arrow record batches and feeds them into a quadtree.
    """

    def __init__(self, batch_caller: Callable[[], Iterable[pa.RecordBatch]], **kwargs):
        self.batch_caller = batch_caller
        super().__init__(**kwargs)

    def batches(self):
        yield from self.batch_caller()


class ArrowIngester(Ingester):
<<<<<<< HEAD
    """
    The IPC format, not the feather format.
    """

    def batches(self) -> Iterable[pa.RecordBatch]:
        for file in self.files:
            source = pa.OSFile(str(file), "rb")
            with pa.ipc.open_file(
                source, options=pa.ipc.IpcReadOptions(included_fields=self.columns)
            ) as fin:
                for i in range(fin.num_record_batches):
                    yield fin.get_batch(i)
            if self.destructive:
                file.unlink()


=======
  """
  The IPC format, not the feather format.
  """
  def batches(self):
    for file in self.files:
      source = pa.OSFile(str(file), 'rb')
      with pa.ipc.open_file(source, options = pa.ipc.IpcReadOptions(included_fields = self.columns)) as fin:
        for i in range(fin.num_record_batches):
          yield fin.get_batch(i)
          
      source.close()
      if self.destructive:
        file.unlink()
>>>>>>> 6336d068
"""
class CSVIngester(Ingester):
"""


class FeatherIngester(Ingester):
    def batches(self) -> Iterable[pa.RecordBatch]:
        for file in self.files:
            fin = feather.read_table(file, columns=self.columns)
            for batch in fin.to_batches():
                yield batch
            if self.destructive:
                fin.unlink()


class ParquetIngester(Ingester):
    def batches(self):
        for f in self.files:
            f = pq.ParquetFile(f)
            for batch in f.iter_batches(columns=self.columns):
                yield batch
            if self.destructive:
                f.unlink()


def get_ingester(
    files: List[Path], destructive=False, columns: Optional[List[str]] = None
) -> Ingester:
    assert (
        len(set([f.suffix for f in files])) == 1
    ), "All files must be of the same type"
    if files[0].suffix == ".parquet":
        return ParquetIngester(files, destructive=destructive, columns=columns)
    elif files[0].suffix == ".feather":
        return FeatherIngester(files, destructive=destructive, columns=columns)
    elif files[0].suffix == ".arrow":
        # This is the arrow IPC format, which can be slightly different (lacks a schema at the bottom.)
        return ArrowIngester(files, destructive=destructive, columns=columns)
    else:
        raise Exception("Unsupported file type", files[0].suffix)<|MERGE_RESOLUTION|>--- conflicted
+++ resolved
@@ -1,7 +1,6 @@
 import pyarrow as pa
 from pyarrow import parquet as pq, feather, json as pajson, csv, ipc
 from pathlib import Path
-<<<<<<< HEAD
 from typing import DefaultDict, Dict, List, Tuple, Set, Optional, Iterable, Callable
 from abc import ABC, abstractmethod
 
@@ -17,27 +16,6 @@
         # Allow iteration over a st
         # queue_size: maximum bytes in an insert chunk.
         self.files = files
-=======
-from typing import DefaultDict, Dict, List, Tuple, Set, Optional
-
-class Ingester:
-  def __init__(self, files : List[Path], batch_size : int = 1024 * 1024 * 1024, columns = None, destructive = False):
-    # Allow iteration over a st
-    # queue_size: maximum bytes in an insert chunk.
-    self.files = files
-    self.queue = []
-    self.columns = columns
-    self.batch_size = batch_size
-    self.destructive = destructive
-  def __iter__(self):
-    queue_length = 0
-    for batch in self.batches():
-      self.queue.append(batch)
-      queue_length = queue_length + batch.nbytes
-      if queue_length > self.batch_size:
-        tb = pa.Table.from_batches(batches=self.queue)
-        yield tb.combine_chunks()
->>>>>>> 6336d068
         self.queue = []
         self.columns = columns
         self.batch_size = batch_size
@@ -76,7 +54,6 @@
 
 
 class ArrowIngester(Ingester):
-<<<<<<< HEAD
     """
     The IPC format, not the feather format.
     """
@@ -89,25 +66,11 @@
             ) as fin:
                 for i in range(fin.num_record_batches):
                     yield fin.get_batch(i)
+            source.close()
             if self.destructive:
                 file.unlink()
 
 
-=======
-  """
-  The IPC format, not the feather format.
-  """
-  def batches(self):
-    for file in self.files:
-      source = pa.OSFile(str(file), 'rb')
-      with pa.ipc.open_file(source, options = pa.ipc.IpcReadOptions(included_fields = self.columns)) as fin:
-        for i in range(fin.num_record_batches):
-          yield fin.get_batch(i)
-          
-      source.close()
-      if self.destructive:
-        file.unlink()
->>>>>>> 6336d068
 """
 class CSVIngester(Ingester):
 """
@@ -125,12 +88,12 @@
 
 class ParquetIngester(Ingester):
     def batches(self):
-        for f in self.files:
-            f = pq.ParquetFile(f)
+        for fname in self.files:
+            f = pq.ParquetFile(fname)
             for batch in f.iter_batches(columns=self.columns):
                 yield batch
             if self.destructive:
-                f.unlink()
+                fname.unlink()
 
 
 def get_ingester(
